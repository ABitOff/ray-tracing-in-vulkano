#!/bin/bash
set -e

mkdir -p build
cd build
git clone https://github.com/Microsoft/vcpkg.git vcpkg.linux
cd vcpkg.linux
<<<<<<< HEAD
git checkout 2020.01
=======
git checkout 2020.04
>>>>>>> 77d1784d
./bootstrap-vcpkg.sh

./vcpkg install \
	boost-exception:x64-linux \
	boost-program-options:x64-linux \
	boost-stacktrace:x64-linux \
	glfw3:x64-linux \
	glm:x64-linux \
	imgui:x64-linux \
	stb:x64-linux \
	tinyobjloader:x64-linux<|MERGE_RESOLUTION|>--- conflicted
+++ resolved
@@ -5,11 +5,7 @@
 cd build
 git clone https://github.com/Microsoft/vcpkg.git vcpkg.linux
 cd vcpkg.linux
-<<<<<<< HEAD
-git checkout 2020.01
-=======
 git checkout 2020.04
->>>>>>> 77d1784d
 ./bootstrap-vcpkg.sh
 
 ./vcpkg install \
